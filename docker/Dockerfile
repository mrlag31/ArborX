--- conflicted
+++ resolved
@@ -109,7 +109,7 @@
 
 # Install Kokkos
 ARG KOKKOS_VERSION=2.8.00
-ARG KOKKOS_OPTIONS="--cxxstandard=c++14 --with-serial --with-openmp --with-cuda --with-cuda-options=enable_lambda"
+ARG KOKKOS_OPTIONS="--cxxstandard=c++14 --with-serial --with-openmp --with-options=disable_deprecated_code --with-cuda --with-cuda-options=enable_lambda"
 ENV KOKKOS_DIR=/opt/kokkos
 RUN KOKKOS_URL=https://github.com/kokkos/kokkos/archive/${KOKKOS_VERSION}.tar.gz && \
     KOKKOS_ARCHIVE=kokkos-${KOKKOS_HASH}.tar.gz && \
@@ -119,15 +119,6 @@
     tar -xf ${KOKKOS_ARCHIVE} -C kokkos --strip-components=1 && \
     cd kokkos && \
     mkdir -p build && cd build && \
-<<<<<<< HEAD
     ../generate_makefile.bash --prefix=${KOKKOS_DIR} ${KOKKOS_OPTIONS} && \
-=======
-    [ ! -z "${CUDA_VERSION}" ] && CUDA_OPTIONS="--with-cuda --with-cuda-options=enable_lambda" || true && \
-    ../generate_makefile.bash --prefix=${KOKKOS_DIR} \
-       --with-serial --with-openmp \
-       --with-options=disable_deprecated_code ${CUDA_OPTIONS} \
-       --arch=SNB,Volta70 \
-       --cxxstandard=c++14 && \
->>>>>>> 8a29cd39
     make -j${NPROCS} install && \
     rm -rf ${SCRATCH_DIR}